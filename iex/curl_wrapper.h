--- conflicted
+++ resolved
@@ -94,11 +94,7 @@
  */
 struct UrlEquality
 {
-<<<<<<< HEAD
   bool operator()(const Url& a, const Url& b) const noexcept { return a.GetAsString() == b.GetAsString(); }
-=======
-  std::size_t operator()(const Url& a, const Url& b) const noexcept { return a.GetAsString() == b.GetAsString(); }
->>>>>>> c9dda5df
 };
 
 /**

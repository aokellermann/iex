/**
 * @file curl_wrapper.h
 * @author Antony Kellermann
 * @copyright 2020 Antony Kellermann
 */

#pragma once

#include <nlohmann/json.hpp>
#include <string>
#include <unordered_map>
#include <unordered_set>
#include <utility>

#include "iex/iex.h"
#include "iex/json_serializer.h"

/**
 * Contains all declarations necessary for performing a HTTP GET by a client.
 */
namespace iex::curl
{
// region Url

/**
 * Represents a Url that can be the subject of an HTTP GET.
 */
class Url
{
 public:
  /**
   * Represents a named Url parameter.
   */
  using NamedParam = NamedPair<std::string>;

  Url() = delete;

  explicit Url(std::string base_url) : impl_(std::move(base_url)), ec_(impl_.empty() ? "Empty URL" : "") {}

  Url(const std::string& base_url, std::initializer_list<NamedParam> named_params)
      : Url(base_url, named_params.begin(), named_params.end())
  {
  }

  template <class InputIt>
  Url(const std::string& base_url, InputIt params_begin, InputIt params_end) : Url(base_url)
  {
    if (ec_.Failure())
    {
      impl_.clear();
      return;
    }

    for (InputIt head = params_begin; head != params_end; ++head)
    {
      AppendParam(head->first, head->second, head == params_begin);
      if (ec_.Failure())
      {
        impl_.clear();
        return;
      }
    }
  }

  [[nodiscard]] const std::string& GetAsString() const noexcept { return impl_; }

  [[nodiscard]] const ErrorCode& Validity() const noexcept { return ec_; }

  bool operator==(const Url& other) const { return impl_ == other.impl_; }

 private:
  static ValueWithErrorCode<std::string> UrlEncode(const std::string& plaintext_str);

  void AppendParam(const std::string& name, const std::string& raw_value, bool first);

  std::string impl_;
  ErrorCode ec_;
};

/**
 * Hasher struct to use for Urls.
 *
 * This is useful for associative containers, such as UrlMap and UrlSet.
 */
struct UrlHasher
{
  std::size_t operator()(const Url& s) const { return std::hash<std::string>()(s.GetAsString()); }
};

/**
 * Equality struct to use for Urls.
 *
 * This is useful for associative containers, such as UrlMap and UrlSet.
 */
struct UrlEquality
{
  std::size_t operator()(const Url& a, const Url& b) const noexcept { return a.GetAsString() == b.GetAsString(); }
};

/**
 * Unordered map of Url objects using custom hasher UrlHasher and custom equality UrlEquality.
 */
template <typename T>
using UrlMap = std::unordered_map<Url, T, UrlHasher, UrlEquality>;

/**
 * Unordered set of Url objects using custom hasher UrlHasher and custom equality UrlEquality.
 */
using UrlSet = std::unordered_set<Url, UrlHasher, UrlEquality>;

// endregion

// region Interface

/**
 * @brief Initializes all CURL components.
 * @details This function must be called once at the beginning of the program before ANY other threads have been
 * created. This behavior is a dependency of cURL, not this library.
 * @see https://curl.haxx.se/libcurl/c/curl_global_init.html
 * @return ErrorCode denoting success or failure.
 */
ErrorCode Init();

<<<<<<< HEAD
/**
 * Represents a JSON object.
 */
using Json = nlohmann::json;
=======
using json::Json;
>>>>>>> b252b59a

/**
 * Represents an HTTP GET response: Json object containing response data, and ErrorCode denoting success or failure.
 */
using GetResponse = ValueWithErrorCode<Json>;

/**
 * An unordered map of Url to their corresponding GetResponse objects. This is what is returned when querying multiple
 * Urls at the same time.
 */
using GetMap = UrlMap<GetResponse>;

/**
 * See templated Get function.
 */
ValueWithErrorCode<GetMap> Get(const UrlSet& url_set, int max_connections = 0);

/**
 * Performs HTTP GET on target Urls, with max_connection maximum parallel HTTP connections.
 * @tparam InputIt Iterator such that it can be dereferenced to a Url.
 * @param urls_begin beginning of Url container
 * @param urls_end end of Url container
 * @param max_connections number of maximum HTTP parellel connections allowed (0 means no limit)
 * @return map of Url to corresponding returned data (with error code)
 */
template <class InputIt>
inline ValueWithErrorCode<GetMap> Get(InputIt urls_begin, InputIt urls_end, int max_connections = 0)
{
  const UrlSet url_set(urls_begin, urls_end);
  return Get(url_set, max_connections);
}

/**
 * See templated Get function.
 */
inline GetResponse Get(const Url& url, int max_connections = 0)
{
  const auto url_list = {url};
  auto data_map = Get(url_list.begin(), url_list.end(), max_connections);
  const auto iter = data_map.first.find(url);
  const auto& json = iter != data_map.first.end() ? iter->second.first : Json();
  return {json, data_map.second};
}

// endregion Interface
}  // namespace iex::curl<|MERGE_RESOLUTION|>--- conflicted
+++ resolved
@@ -121,14 +121,7 @@
  */
 ErrorCode Init();
 
-<<<<<<< HEAD
-/**
- * Represents a JSON object.
- */
-using Json = nlohmann::json;
-=======
 using json::Json;
->>>>>>> b252b59a
 
 /**
  * Represents an HTTP GET response: Json object containing response data, and ErrorCode denoting success or failure.

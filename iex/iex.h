/**
 * @file api.h
 * @author Antony Kellermann
 * @copyright 2020 Antony Kellermann
 */

#pragma once

#include <chrono>
#include <cstdint>
#include <ios>
#include <memory>
#include <sstream>
#include <string>
#include <tuple>
#include <type_traits>
#include <unordered_map>
#include <unordered_set>
#include <utility>
#include <vector>

#include "iex/api/forward.h"
#include "iex/detail/common.h"
#include "iex/detail/curl_wrapper.h"
#include "iex/detail/json_serializer.h"

namespace iex
{
// region Key

/**
 * API key type
 */
using Key = std::string;

/**
 * Collection of keys used for initialization.
 */
struct Keys
{
  Key public_key;
  Key secret_key;
  Key public_sandbox_key;
  Key secret_sandbox_key;
};

// endregion Key

// region Request Limiting

/**
 * This magic number is determined by conducting prolonged stress tests. The IEX documentation is not accurate
 * as of 6/28/20.
 *
 * Note: this number seems to be different if run on CI. Maybe this should be configurable.
 * @see IexManualTimeoutStress in api_test.cc
 * @see https://iexcloud.io/docs/api/#request-limits
 */
constexpr const std::chrono::milliseconds kIexRequestLimitTimeout(40);

/**
 * @see https://iexcloud.io/docs/api/#error-codes
 */
constexpr const curl::HttpResponseCode kIexHttpTooManyRequests = 429;

// endregion Request Limiting

// region Common Types

// region Symbol

/**
 * Represents a security's symbol. In the case of most funds, this corresponds to it's ticker.
 * @see https://en.wikipedia.org/wiki/Ticker_symbol
 * @example "TSLA", "BRK.A", "AIG+"
 */
class Symbol
{
 public:
  Symbol() = default;

  explicit Symbol(std::string sym);

  void Set(std::string sym);

  [[nodiscard]] const std::string& Get() const noexcept { return impl_; }

  inline bool operator==(const Symbol& other) const { return Get() == other.Get(); }

  struct Hasher
  {
    std::size_t operator()(const Symbol& s) const noexcept { return std::hash<std::string>()(s.Get()); }
  };

 private:
  std::string impl_;
};

using SymbolSet = std::unordered_set<Symbol, Symbol::Hasher>;

template <typename T>
using SymbolMap = std::unordered_map<Symbol, T, Symbol::Hasher>;

// endregion Symbol

// Some generic types
using Price = double;
using Volume = uint64_t;
using Percent = double;

/**
 * @see https://iexcloud.io/docs/api/#api-versioning
 */
enum Version
{
  STABLE,
  // LATEST,  // This doesn't work as of 6/16/20. See https://github.com/iexg/IEX-API/issues/1189
  V1,
  BETA
};

/**
 * @see https://iexcloud.io/docs/api/#testing-sandbox
 */
enum DataType
{
  AUTHENTIC,
  SANDBOX
};

// endregion Common Types

// region Endpoint

/**
 * Base class for all endpoints.
 */
class Endpoint : public json::JsonBidirectionalSerializable
{
 public:
  // region Types

  /**
   * The path of an endpoint that the API accepts as a valid string.
   */
  using Path = const char* const;

  /**
   * Human-readable endpoint name.
   */
  using Name = const char* const;

  /**
   * Enum representing the endpoint.
   */
  enum Type
  {
    /**
     * @see https://iexcloud.io/docs/api/#symbols
     */
    SYMBOLS,
    /**
     * @see https://iexcloud.io/docs/api/#api-system-metadata
     */
    SYSTEM_STATUS,

    /**
     * @see https://iexcloud.io/docs/api/#quote
     */
    QUOTE,

    /**
     * @see https://iexcloud.io/docs/api/#company
     */
    COMPANY,
  };

  /**
   * A unique collection of types.
   */
  using TypeSet = std::unordered_set<Type>;

  /**
   * A map of Endpoint::Type to an arbitrary type.
   */
  template <typename T>
  using TypeMap = std::unordered_map<Type, T>;

  /**
   * Used to generate Url Params.
   */
  class OptionBase
  {
   public:
    OptionBase(std::string name, std::string value) : pair_(std::make_pair(std::move(name), std::move(value))) {}

    virtual ~OptionBase() = default;

    [[nodiscard]] virtual std::string GetName() const noexcept { return pair_.first; }

    [[nodiscard]] virtual std::string GetValue() const noexcept { return pair_.second; }

   private:
    NamedPair<std::string> pair_;
  };

  template <typename T>
  class Option : public OptionBase
  {
   public:
    Option(const std::string& name, const T& value) : OptionBase(name, GetValueAsString(value)) {}

    ~Option() override = default;

   private:
    [[nodiscard]] static std::string GetValueAsString(const T& value)
    {
      std::stringstream sstr;
      sstr << std::boolalpha << value;  // Use std::boolalpha to print bools as true/false rather than 1/0
      return sstr.str();
    }
  };

  using Options = std::vector<OptionBase>;

  struct OptionsObject
  {
    Endpoint::Options options;
    Version version = Version::STABLE;
    DataType data_type = DataType::AUTHENTIC;
  };

  // endregion Types

<<<<<<< HEAD
  inline Endpoint(Name name, Type type, json::JsonStorage data)
      : data_(std::move(data)),
        name_(std::move(name)),
        type_(std::move(type)),
        timestamp_(std::chrono::duration_cast<Timestamp>(std::chrono::system_clock::now().time_since_epoch()))
  {
  }

  ~Endpoint() override = default;

  [[nodiscard]] inline Name GetName() const noexcept { return name_; }

  [[nodiscard]] inline Type GetType() const noexcept { return type_; }

  [[nodiscard]] inline Timestamp GetTimestamp() const noexcept { return timestamp_; }

  // region Json

  [[nodiscard]] ValueWithErrorCode<json::Json> Serialize() const override { return data_.Serialize(); }
=======
  inline explicit Endpoint(json::JsonStorage data) : data_(std::move(data)) {}
>>>>>>> 128523bb

  ErrorCode Deserialize(const json::Json& input_json) override { return data_.Deserialize(input_json); }

<<<<<<< HEAD
  // endregion Json

 protected:
  json::JsonStorage data_;

 private:
  const Name name_;
  const Timestamp timestamp_;
  const Type type_;
=======
 protected:
  const json::JsonStorage data_;
>>>>>>> 128523bb
};

/**
 * Base class for all stock endpoints.
 */
struct StockEndpoint : Endpoint
{
  StockEndpoint() = delete;

<<<<<<< HEAD
  SymbolEndpoint(Symbol sym, Endpoint::Name name, Type type, json::JsonStorage data)
      : Endpoint(std::move(name), std::move(type), std::move(data)), symbol(std::move(sym))
  {
  }
=======
  StockEndpoint(Symbol sym, json::JsonStorage data) : Endpoint(std::move(data)), symbol(std::move(sym)) {}
>>>>>>> 128523bb

  const Symbol symbol;
};

/**
 * For each specialization, the following is defined:
 * type: Corresponding class type.
 * kPath: Url endpoint path.
 * kName: Human-readable label.
 * is_stock_endpoint: Indication of whether the endpoint is a stock endpoint (useful for batch calls).
 */
template <Endpoint::Type>
struct EndpointTypedefMap;

template <>
struct EndpointTypedefMap<Endpoint::Type::SYMBOLS>
{
  using type = Symbols;
  static constexpr Endpoint::Path kPath = "ref-data/symbols";
  static constexpr Endpoint::Name kName = "Stock Symbols";
  using is_stock_endpoint = std::false_type;
};

template <>
struct EndpointTypedefMap<Endpoint::Type::SYSTEM_STATUS>
{
  using type = SystemStatus;
  static constexpr Endpoint::Path kPath = "status";
  static constexpr Endpoint::Name kName = "System Status";
  using is_stock_endpoint = std::false_type;
};

template <>
struct EndpointTypedefMap<Endpoint::Type::QUOTE>
{
  using type = Quote;
  static constexpr Endpoint::Path kPath = "quote";
  static constexpr Endpoint::Name kName = "Quote";
  using is_stock_endpoint = std::true_type;
};

template <>
struct EndpointTypedefMap<Endpoint::Type::COMPANY>
{
  using type = Company;
  static constexpr Endpoint::Path kPath = "company";
  static constexpr Endpoint::Name kName = "Company";
  using is_stock_endpoint = std::true_type;
};

/**
 * Helper for getting the corresponding class type for an Endpoint::Type.
 */
template <Endpoint::Type T>
using EndpointTypename = typename EndpointTypedefMap<T>::type;

namespace detail
{
// region SFINAE

template <Endpoint::Type... Types>
struct IsEmpty : std::bool_constant<sizeof...(Types) == 0>
{
};

template <Endpoint::Type... Types>
struct IsSingleton : std::bool_constant<sizeof...(Types) == 1>
{
};

template <Endpoint::Type... Types>
struct IsPlural : std::bool_constant<sizeof...(Types) >= 2>
{
};

template <Endpoint::Type Type>
struct IsBasicEndpoint : std::negation<typename EndpointTypedefMap<Type>::is_stock_endpoint>
{
};

template <Endpoint::Type Type>
struct IsStockEndpoint : EndpointTypedefMap<Type>::is_stock_endpoint
{
};

template <Endpoint::Type... Types>
struct AreBasicEndpoints : std::bool_constant<std::conjunction_v<IsBasicEndpoint<Types>...>>
{
};

template <Endpoint::Type... Types>
struct AreStockEndpoints : std::bool_constant<std::conjunction_v<IsStockEndpoint<Types>...>>
{
};

// endregion SFINAE

// region Url Helpers

using Url = curl::Url;

Url GetUrl(const std::string& endpoint_name, const Endpoint::OptionsObject& options);

template <Endpoint::Type Type>
Url GetUrl(const Endpoint::OptionsObject& options)
{
  return GetUrl(EndpointTypedefMap<Type>::kPath, options);
}

Url GetUrl(const std::unordered_set<std::string>& endpoint_names,
           const SymbolSet& symbols,
           const Endpoint::OptionsObject& options);

template <Endpoint::Type... Types>
Url GetUrl(const SymbolSet& symbols, const Endpoint::OptionsObject& options)
{
  return GetUrl({EndpointTypedefMap<Types>::kPath...}, symbols, options);
}

// endregion Url Helpers
}  // namespace detail

/**
 * Pointer type for Endpoints.
 */
template <Endpoint::Type Type>
using EndpointPtr = std::shared_ptr<const EndpointTypename<Type>>;

/**
 * Pointer type for non-Stock Endpoints.
 */
template <Endpoint::Type Type, typename = std::enable_if_t<detail::IsBasicEndpoint<Type>::value>>
using BasicEndpointPtr = EndpointPtr<Type>;

/**
 * Pointer type for Stock Endpoints.
 */
template <Endpoint::Type Type, typename = std::enable_if_t<detail::IsStockEndpoint<Type>::value>>
using StockEndpointPtr = EndpointPtr<Type>;

namespace detail
{
template <template <Endpoint::Type, typename...> typename PtrType, Endpoint::Type... Types>
using EndpointTuple = std::enable_if_t<std::negation_v<detail::IsEmpty<Types...>>, std::tuple<PtrType<Types>...>>;
}  // namespace detail

/**
 * Tuple of non-Stock Endpoints.
 */
template <Endpoint::Type... Types>
using BasicEndpointTuple = detail::EndpointTuple<BasicEndpointPtr, Types...>;

/**
 * Tuple of Stock Endpoints.
 */
template <Endpoint::Type... Types>
using StockEndpointTuple = detail::EndpointTuple<StockEndpointPtr, Types...>;

/**
 * Factory method for Basic Endpoints.
 * @tparam Type a Basic Endpoint enumeration member.
 * @param input_json input JSON data
 * @return a BasicEndpointPtr
 */
template <Endpoint::Type Type>
auto EndpointFactory(const json::Json& input_json)
{
  return std::make_shared<typename BasicEndpointPtr<Type>::element_type>(json::JsonStorage{input_json});
}

/**
 * Factory method for Stock Endpoints.
 * @tparam Type a Stock Endpoint enumeration member.
 * @param input_json input JSON data
 * @param symbol the stock's symbol
 * @return a StockEndpointPtr
 */
template <Endpoint::Type Type>
auto EndpointFactory(const json::Json& input_json, const Symbol& symbol)
{
  return std::make_shared<typename StockEndpointPtr<Type>::element_type>(json::JsonStorage{input_json}, symbol);
}

namespace detail
{
// region Curl

ValueWithErrorCode<curl::GetMap> PerformCurl(const curl::Url& url);

template <Endpoint::Type Type>
ValueWithErrorCode<BasicEndpointPtr<Type>> Get(const Endpoint::OptionsObject& options)
{
  const auto url = GetUrl<Type>(options);
  auto vec = PerformCurl(url);
  if (vec.second.Failure())
  {
    return {{}, std::move(vec.second)};
  }

  try
  {
    auto json = vec.first[url].first;
    return {EndpointFactory<Type>(json), {}};
  }
  catch (const std::exception& e)
  {
    return {{}, ErrorCode("Get() failed", ErrorCode(e.what()))};
  }
}

template <Endpoint::Type... Types>
auto Get(const SymbolSet& symbols, const Endpoint::OptionsObject& options)
{
  ErrorCode ec;

  if constexpr (IsPlural<Types...>::value)
  {
    using return_type = ValueWithErrorCode<SymbolMap<StockEndpointTuple<Types...>>>;

    const auto url = GetUrl<Types...>(symbols, options);
    auto vec = PerformCurl(url);
    if (vec.second.Failure())
    {
      return return_type{{}, std::move(vec.second)};
    }

    SymbolMap<StockEndpointTuple<Types...>> map;
    try
    {
      const auto& json = vec.first[url].first;
      map.reserve(symbols.size());
      for (const auto& symbol : symbols)
      {
        const auto symbol_iter = json.find(symbol.Get());
        if (symbol_iter != json.end())
        {
          const auto endpoint_iter =
              map.emplace(symbol,
                          std::make_tuple((
                              symbol_iter->find(EndpointTypedefMap<Types>::kPath) != symbol_iter->end()
                                  ? EndpointFactory<Types>(*symbol_iter->find(EndpointTypedefMap<Types>::kPath), symbol)
                                  : nullptr)...))
                  .first;
          std::apply(
              [&ec](auto&&... args) {
                ((ec = args == nullptr ? ErrorCode("Get() failed", ErrorCode("no symbol in json")) : ec), ...);
              },
              endpoint_iter->second);
        }
        else
        {
          ec = ErrorCode("Get() failed", ErrorCode("no symbol in json"));
        }
      }
    }
    catch (const std::exception& e)
    {
      ec = ErrorCode("Get() failed", ErrorCode(e.what()));
    }

    return return_type{std::move(map), std::move(ec)};
  }
  else
  {
    constexpr Endpoint::Type kType = std::get<0>(std::make_tuple(Types...));
    using return_type = ValueWithErrorCode<SymbolMap<StockEndpointPtr<kType>>>;

    const auto url = GetUrl<kType>(symbols, options);
    auto vec = PerformCurl(url);
    if (vec.second.Failure())
    {
      return return_type{{}, std::move(vec.second)};
    }

    SymbolMap<StockEndpointPtr<kType>> map;
    try
    {
      const auto& json = vec.first[url].first;
      map.reserve(symbols.size());
      for (const auto& symbol : symbols)
      {
        const auto symbol_iter = json.find(symbol.Get());
        if (symbol_iter != json.end())
        {
          const auto endpoint_iter = symbol_iter->find(EndpointTypedefMap<kType>::kPath);
          if (endpoint_iter != symbol_iter->end())
          {
            map.emplace(symbol, EndpointFactory<kType>(*endpoint_iter, symbol));
          }
          else
          {
            ec = ErrorCode("Get() failed", ErrorCode("no endpoint in json"));
          }
        }
        else
        {
          ec = ErrorCode("Get() failed", ErrorCode("no symbol in json"));
        }
      }
    }
    catch (const std::exception& e)
    {
      ec = ErrorCode("Get() failed", ErrorCode(e.what()));
    }

    return return_type{std::move(map), std::move(ec)};
  }
}
// endregion Curl
}  // namespace detail

// endregion Endpoint

// region Interface

/**
 * This function must be called once at program startup, before any other threads have been created.
 * @return ErrorCode denoting whether initialization is successful. If failure, this library will not be able to
 * function properly and the program should exit.
 */
ErrorCode Init(Keys keys);

/**
 * Fetches from IEX Cloud the given Endpoint::Types for the given symbol.
 * @tparam Types A parameter pack of Endpoint::Types (must have positive length)
 * @param symbol The symbol's data to fetch
 * @param options Optional query options
 * @return The fetched data along with an ErrorCode. The ErrorCode will indicate failure if at least one Endpoint
 * failed. Successful endpoints will be non-nullptr if they succeeded even if one failed.
 */
template <Endpoint::Type... Types>
auto Get(const Symbol& symbol, const Endpoint::OptionsObject& options = {})
{
  auto [map, ec] = detail::Get<Types...>({symbol}, options);
  auto node = map.extract(symbol);
  using return_value_type = typename decltype(node)::mapped_type;
  return ValueWithErrorCode<return_value_type>{
      !node.empty() ? return_value_type{std::move(node.mapped())} : return_value_type{}, std::move(ec)};
}

/**
 * Fetches from IEX Cloud the given Endpoint::Types for the given symbols.
 * @tparam Types A parameter pack of Endpoint::Types (must have positive length)
 * @param symbols A collection of symbols to fetch data for
 * @param options Optional query options
 * @return The fetched data along with an ErrorCode. The ErrorCode will indicate failure if at least one Endpoint
 * failed. Successful endpoints will be non-nullptr if they succeeded even if one failed.
 */
template <Endpoint::Type... Types>
auto Get(const SymbolSet& symbols, const Endpoint::OptionsObject& options = {})
{
  return detail::Get<Types...>(symbols, options);
}

/**
 * Fetches from IEX Cloud the given Endpoint::Type.
 * @tparam Type The Endpoint::Type to fetch
 * @param options Optional query options
 * @return The fetched data along with an ErrorCode.
 */
template <Endpoint::Type Type>
auto Get(const Endpoint::OptionsObject& options = {})
{
  return detail::Get<Type>(options);
}

// endregion Interface

}  // namespace iex<|MERGE_RESOLUTION|>--- conflicted
+++ resolved
@@ -232,46 +232,29 @@
 
   // endregion Types
 
-<<<<<<< HEAD
-  inline Endpoint(Name name, Type type, json::JsonStorage data)
+  inline explicit Endpoint(json::JsonStorage data)
       : data_(std::move(data)),
-        name_(std::move(name)),
-        type_(std::move(type)),
         timestamp_(std::chrono::duration_cast<Timestamp>(std::chrono::system_clock::now().time_since_epoch()))
   {
   }
 
   ~Endpoint() override = default;
 
-  [[nodiscard]] inline Name GetName() const noexcept { return name_; }
-
-  [[nodiscard]] inline Type GetType() const noexcept { return type_; }
-
   [[nodiscard]] inline Timestamp GetTimestamp() const noexcept { return timestamp_; }
 
   // region Json
 
   [[nodiscard]] ValueWithErrorCode<json::Json> Serialize() const override { return data_.Serialize(); }
-=======
-  inline explicit Endpoint(json::JsonStorage data) : data_(std::move(data)) {}
->>>>>>> 128523bb
 
   ErrorCode Deserialize(const json::Json& input_json) override { return data_.Deserialize(input_json); }
 
-<<<<<<< HEAD
   // endregion Json
 
  protected:
   json::JsonStorage data_;
 
  private:
-  const Name name_;
   const Timestamp timestamp_;
-  const Type type_;
-=======
- protected:
-  const json::JsonStorage data_;
->>>>>>> 128523bb
 };
 
 /**
@@ -281,14 +264,7 @@
 {
   StockEndpoint() = delete;
 
-<<<<<<< HEAD
-  SymbolEndpoint(Symbol sym, Endpoint::Name name, Type type, json::JsonStorage data)
-      : Endpoint(std::move(name), std::move(type), std::move(data)), symbol(std::move(sym))
-  {
-  }
-=======
   StockEndpoint(Symbol sym, json::JsonStorage data) : Endpoint(std::move(data)), symbol(std::move(sym)) {}
->>>>>>> 128523bb
 
   const Symbol symbol;
 };

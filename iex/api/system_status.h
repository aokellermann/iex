--- conflicted
+++ resolved
@@ -44,14 +44,7 @@
   using MemberTypename = typename MemberMap<T>::type;
 
  public:
-<<<<<<< HEAD
-  explicit SystemStatus(json::JsonStorage data = json::JsonStorage{})
-      : Endpoint("status", Type::SYSTEM_STATUS, std::move(data))
-  {
-  }
-=======
   explicit SystemStatus(json::JsonStorage data = json::JsonStorage{}) : Endpoint(std::move(data)) {}
->>>>>>> 128523bb
 
   template <MemberType T>
   json::Member<MemberTypename<T>> Get() const noexcept

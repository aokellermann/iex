/**
 * @file company.h
 * @author Antony Kellermann
 * @copyright 2020 Antony Kellermann
 */

#pragma once

#include <string>

#include "iex/detail/json_serializer.h"
#include "iex/iex.h"

namespace iex
{
/**
 * @see https://iexcloud.io/docs/api/#company
 *
 * Data format as of 6/18/20 during trading hours:
 *   {
 *     "symbol": "AAPL",            -- won't be used
 *     "companyName": "Apple, Inc.",
 *     "exchange": "NASDAQ",
 *     "industry": "Telecommunications Equipment",
 *     "website": "http://www.apple.com",
 *     "description": "Apple, Inc. engages in the design, manufacture, and sale of smartphones, personal computers,
 * tablets, wearables and accessories, and other variety of related services. It operates through the following
 * geographical segments: Americas, Europe, Greater China, Japan, and Rest of Asia Pacific. The Americas segment
 * includes North and South America. The Europe segment consists of European countries, as well as India, the Middle
 * East, and Africa. The Greater China segment comprises of China, Hong Kong, and Taiwan. The Rest of Asia Pacific
 * segment includes Australia and Asian countries. Its products and services include iPhone, Mac, iPad, AirPods, Apple
 * TV, Apple Watch, Beats products, Apple Care, iCloud, digital content stores, streaming, and licensing services. The
 * company was founded by Steven Paul Jobs, Ronald Gerald Wayne, and Stephen G. Wozniak on April 1, 1976 and is
 * headquartered in Cupertino, CA.", "CEO": "Timothy Donald Cook", "securityName": "Apple Inc.", "issueType": "cs",
 *     "sector": "Electronic Technology",
 *     "primarySicCode": 3663,
 *     "employees": 137000,
 *     "tags": [
 *       "Electronic Technology",
 *       "Telecommunications Equipment"
 *     ],
 *     "address": "One Apple Park Way",
 *     "address2": null,
 *     "state": "CA",
 *     "city": "Cupertino",
 *     "zip": "95014-2083",
 *     "country": "US",
 *     "phone": "1.408.996.1010"
 *   }
 */
class Company : public StockEndpoint
{
 public:
  enum MemberType
  {
    /**
     * Name of the company
     */
    COMPANY_NAME,
    EXCHANGE,
    INDUSTRY,
    WEBSITE,
    DESCRIPTION,
    CEO,
    /**
     * Name of the security
     */
    SECURITY_NAME,
    /**
     * refers to the common issue type of the stock.
     * ad – American Depository Receipt (ADR’s)
     * re – Real Estate Investment Trust (REIT’s)
     * ce – Closed end fund (Stock and Bond Fund)
     * si – Secondary Issue
     * lp – Limited Partnerships
     * cs – Common Stock
     * et – Exchange Traded Fund (ETF)
     * wt – Warrant
     * rt – Right
     * (blank) – Not Available, i.e., Note, or (non-filing) Closed Ended Funds
     * ut - Unit
     * temp - Temporary
     */
    ISSUE_TYPE,
    SECTOR,
    /**
     * Primary SIC Code for the symbol (if available)
     */
    PRIMARY_SIC_CODE,
    /**
     * Number of employees
     */
    EMPLOYEES,
    /**
     * An array of strings used to classify the company.
     */
    TAGS,
    /**
     * Street address of the company if available
     */
    ADDRESS,
    /**
     * Street address of the company if available
     */
    ADDRESS_2,
    /**
     * State of the company if available
     */
    STATE,
    /**
     * City of the company if available
     */
    CITY,
    /**
     * Zip code of the company if available
     */
    ZIP,
    /**
     * Country of the company if available
     */
    COUNTRY,
    /**
     * Phone number of the company if available
     */
    PHONE
  };

 private:
  template <Company::MemberType>
  struct MemberMap;

  template <Company::MemberType T>
  using MemberTypename = typename MemberMap<T>::type;

 public:
  explicit Company(json::JsonStorage data = json::JsonStorage{}, Symbol sym = {})
<<<<<<< HEAD
      : SymbolEndpoint(std::move(sym), "company", Type::COMPANY, std::move(data))
=======
      : StockEndpoint(std::move(sym), std::move(data))
>>>>>>> 128523bb
  {
  }

  template <MemberType T>
  json::Member<MemberTypename<T>> Get() const noexcept
  {
    return data_.SafeGetMember<MemberTypename<T>>(MemberMap<T>::kName);
  }

  ~Company() override = default;
};

template <>
struct Company::MemberMap<Company::COMPANY_NAME>
{
  using type = std::string;
  static constexpr json::MemberName kName = "companyName";
};

template <>
struct Company::MemberMap<Company::EXCHANGE>
{
  using type = std::string;
  static constexpr json::MemberName kName = "exchange";
};

template <>
struct Company::MemberMap<Company::INDUSTRY>
{
  using type = std::string;
  static constexpr json::MemberName kName = "industry";
};

template <>
struct Company::MemberMap<Company::WEBSITE>
{
  using type = std::string;
  static constexpr json::MemberName kName = "website";
};

template <>
struct Company::MemberMap<Company::DESCRIPTION>
{
  using type = std::string;
  static constexpr json::MemberName kName = "description";
};

template <>
struct Company::MemberMap<Company::CEO>
{
  using type = std::string;
  static constexpr json::MemberName kName = "CEO";
};

template <>
struct Company::MemberMap<Company::SECURITY_NAME>
{
  using type = std::string;
  static constexpr json::MemberName kName = "securityName";
};

template <>
struct Company::MemberMap<Company::ISSUE_TYPE>
{
  using type = std::string;
  static constexpr json::MemberName kName = "issueType";
};

template <>
struct Company::MemberMap<Company::SECTOR>
{
  using type = std::string;
  static constexpr json::MemberName kName = "sector";
};

template <>
struct Company::MemberMap<Company::PRIMARY_SIC_CODE>
{
  using type = uint64_t;
  static constexpr json::MemberName kName = "primarySicCode";
};

template <>
struct Company::MemberMap<Company::EMPLOYEES>
{
  using type = uint64_t;
  static constexpr json::MemberName kName = "employees";
};

template <>
struct Company::MemberMap<Company::TAGS>
{
  using type = std::vector<std::string>;
  static constexpr json::MemberName kName = "tags";
};

template <>
struct Company::MemberMap<Company::ADDRESS>
{
  using type = std::string;
  static constexpr json::MemberName kName = "address";
};

template <>
struct Company::MemberMap<Company::ADDRESS_2>
{
  using type = std::string;
  static constexpr json::MemberName kName = "address2";
};

template <>
struct Company::MemberMap<Company::STATE>
{
  using type = std::string;
  static constexpr json::MemberName kName = "state";
};

template <>
struct Company::MemberMap<Company::CITY>
{
  using type = std::string;
  static constexpr json::MemberName kName = "city";
};

template <>
struct Company::MemberMap<Company::ZIP>
{
  using type = std::string;
  static constexpr json::MemberName kName = "zip";
};

template <>
struct Company::MemberMap<Company::COUNTRY>
{
  using type = std::string;
  static constexpr json::MemberName kName = "country";
};

template <>
struct Company::MemberMap<Company::PHONE>
{
  using type = std::string;
  static constexpr json::MemberName kName = "phone";
};
}  // namespace iex<|MERGE_RESOLUTION|>--- conflicted
+++ resolved
@@ -134,11 +134,7 @@
 
  public:
   explicit Company(json::JsonStorage data = json::JsonStorage{}, Symbol sym = {})
-<<<<<<< HEAD
-      : SymbolEndpoint(std::move(sym), "company", Type::COMPANY, std::move(data))
-=======
       : StockEndpoint(std::move(sym), std::move(data))
->>>>>>> 128523bb
   {
   }
 

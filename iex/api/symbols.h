--- conflicted
+++ resolved
@@ -124,14 +124,7 @@
     const json::JsonStorage data_;
   };
 
-<<<<<<< HEAD
-  explicit Symbols(json::JsonStorage data = json::JsonStorage{})
-      : Endpoint("ref-data/symbols", Type::SYMBOLS, std::move(data))
-  {
-  }
-=======
   explicit Symbols(json::JsonStorage data = json::JsonStorage{}) : Endpoint(std::move(data)) {}
->>>>>>> 128523bb
 
   ~Symbols() override = default;
 

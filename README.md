--- conflicted
+++ resolved
@@ -48,101 +48,13 @@
 target_link_libraries(example iex::iex)
 ```
 
-<<<<<<< HEAD
 #### Initialization
 
 You must call `iex::Init` before any other threads have been created before using any `iex::Get` functions. This lack of thread-safety is not because of this library (see [here](https://curl.haxx.se/libcurl/c/curl_global_init.html)).
 
 Here is an example of using environment variables to initialize `iex`:
 
-```c++
-iex::Keys keys;
-keys.public_key = getenv("IEX_PUBLIC_KEY");
-keys.secret_key = getenv("IEX_SECRET_KEY");
-keys.public_sandbox_key = getenv("IEX_SANDBOX_PUBLIC_KEY");
-keys.secret_sandbox_key = getenv("IEX_SANDBOX_SECRET_KEY");
-const auto ec = iex::Init(std::move(keys));
-if (ec.Failure())
-{
-  std::cerr << ec << std::endl;
-  exit(EXIT_FAILURE);
-}
-```
-
-#### Fetching Data
-
-There are several overloads of `iex::Get` that you can use to fetch API data.
-
-##### Single Endpoint/Symbol
-
-The following is an example call to fetch $TSLA realtime quote, and printing out the latest price:
-```c++
-const auto quote = iex::Get<iex::Endpoint::Type::QUOTE>(iex::Symbol("tsla");
-if (response.second.Success())
-{
-    auto price = quote.first->Get<iex::Quote::MemberType::LATEST_PRICE>();
-    if (price.has_value())
-      std::cout << "TSLA realtime price: $" << price.value() << std::endl;
-}
-```
-
-##### Single Endpoint Multiple Symbol
-
-The following is an example call to fetch $TSLA, $AMD, and $MSFT realtime quotes, and printing out the latest prices:
-```c++
-auto response = iex::Get<iex::Endpoint::Type::QUOTE>(
-      iex::SymbolSet{iex::Symbol("tsla"), iex::Symbol("amd"), iex::Symbol("msft")});
-if (response.second.Success())
-{
-  for (const auto& [symbol, quote] : response.first)
-  {
-    if (quote)
-    {
-      auto price = quote->Get<iex::Quote::MemberType::LATEST_PRICE>();
-      if (price.has_value())
-        std::cout << symbol.Get() << " realtime price: $" << price.value() << std::endl;
-    }
-  }
-}
-```
-
-##### Multiple Endpoint Multiple Symbol
-
-The following is an example call to fetch $TSLA, $AMD, and $MSFT realtime quotes and company information, and printing out the latest prices and company names:
-```c++
-auto response = iex::Get<iex::Endpoint::Type::QUOTE, iex::Endpoint::Type::COMPANY>(
-      iex::SymbolSet{iex::Symbol("tsla"), iex::Symbol("amd"), iex::Symbol("msft")});if (response.second.Success())
-{
-  for (const auto& [symbol, endpoints] : response.first)
-  {
-    auto& [quote, company] = endpoints;
-    if (quote && company)
-    {
-      auto price = quote->Get<iex::Quote::MemberType::LATEST_PRICE>();
-      auto name = company->Get<iex::Company::MemberType::COMPANY_NAME>();
-      if (price.has_value() && name.has_value())
-        std::cout << name.value() << " realtime price: $" << price.value() << std::endl;
-    }
-  }
-}
-```
-
-Notice in the `iex::Get` calls, there is an optional parameter:
-* A collection of endpoint-specific `iex::Option`s
-* API Version (defaults to `STABLE`)
-* DataType (defaults to `AUTHENTIC`)
-    * `AUTHENTIC`: genuine data that counts towards your used credits
-    * `SANDBOX`: ingenuine data that doesn't count towards your used credits (usually used for testing)
-    
-The above examples all use default options. Below is a call to the Beta version of IEX's Sandbox API, with the Quote DisplayPercentOption:
-```c++
-iex::Endpoint::OptionsObject options{
-      {iex::Quote::DisplayPercentOption()}, iex::Version::BETA, iex::DataType::SANDBOX};
-  auto response = iex::Get<iex::Endpoint::Type::QUOTE>(iex::Symbol("tsla"), options);
-```
-=======
 See the [examples](examples) directory for a fully working annotated example usage of `iex`, along with an accompanying example `CMakeLists.txt`.
->>>>>>> 07e425de
 
 ### Contributing
 

# iex

### Description

`iex` is a WIP C++17 library for querying [IEX Cloud](https://iexcloud.io/), a financial data REST API.

### Install
<<<<<<< HEAD

Please note that this library is only designed to be built on Linux, and has only been tested with GCC 10.1 and Clang 10.0.

#### Arch Linux

An [AUR package](https://aur.archlinux.org/packages/iex-git/) is available:
```bash
yay -S iex-git
```

or you can use the `PKGBUILD` in this repository:

=======
Please note that this library is only designed to be built on Linux, and has only been tested with GCC 10.1 and Clang 10.0.

#### Arch Linux Package

Arch Linux users may install from the AUR:
>>>>>>> 40e68c76
```bash
git clone https://aur.archlinux.org/iex-git.git && cd iex-git
makepkg -si
```
Or by using an AUR helper:
```bash
yay -S iex-git
```

#### Other Linux

##### Dependencies
Building from source requires the installation of all necessary dependencies:
* [cmake](https://github.com/Kitware/CMake) (build only)
* [curl](https://github.com/curl/curl)
* [json](https://github.com/nlohmann/json)
* [doxygen](https://github.com/doxygen/doxygen) (optional documentation)

##### Clone and Build
After dependencies are installed, run from a shell:
```bash
git clone https://github.com/aokellermann/iex.git
mkdir iex/build && cd iex/build
cmake -DCMAKE_INSTALL_PREFIX:PATH=/usr ..
sudo cmake --build . --target install
```
Substitute `/usr` with your desired install location.

### Usage

<<<<<<< HEAD
#### Build

Include any necessary headers:
```c++
#include <iex/iex.h>
#include <iex/api/quote.h>
```

This library is designed to be easily linkable using CMake with `iex::iex`:
=======
Simply include the public header `iex/iex.h`.

If you are building with CMake, you can link using `iex::iex`:
>>>>>>> 40e68c76
```cmake
target_link_libraries(target_name iex::iex)
```

<<<<<<< HEAD
#### Initialization

You must call `iex::Init` before any other threads have been created before using any `iex::Get` functions. This lack of thread-safety is not because of this library (see [here](https://curl.haxx.se/libcurl/c/curl_global_init.html)).

Here is an example of using environment variables to initialize `iex`:

```c++
iex::Keys keys;
keys.public_key = getenv("IEX_PUBLIC_KEY");
keys.secret_key = getenv("IEX_SECRET_KEY");
keys.public_sandbox_key = getenv("IEX_SANDBOX_PUBLIC_KEY");
keys.secret_sandbox_key = getenv("IEX_SANDBOX_SECRET_KEY");
const auto ec = iex::Init(std::move(keys));
if (ec.Failure())
{
  std::cerr << ec << std::endl;
  exit(EXIT_FAILURE);
}
```

#### Fetching Data

There are several overloads of `iex::Get` that you can use to fetch API data.

##### Single Endpoint/Symbol

The following is an example templated call to fetch $TSLA's realtime quote, and printing out the latest price:

```c++
// Make sure to include the Quote header
#include <iex/iex.h>  // for iex::Get()
#include <iex/api/quote.h>  // for iex::Quote

...

// Declare types
constexpr const iex::Endpoint::Type kQuoteType = iex::Endpoint::Type::QUOTE;
using QuoteTypename = iex::EndpointTypename<kQuoteType>;
using QuoteMemberType = QuoteTypename::MemberType;

// GET from API
auto quote_response = iex::Get<kQuoteType>(
    iex::Symbol("tsla"),
    iex::RequestOptions{{QuoteTypename::DisplayPercentOption()}, iex::Version::BETA, iex::DataType::SANDBOX});

if (quote_response.second.Success())
{
  // GET successful
  const auto& quote_endpoint = quote_response.first;
    
  // Read latest price data member
  const auto quote_latest_price = quote_endpoint->Get<QuoteMemberType::LATEST_PRICE>();
    
  if (quote_latest_price.has_value())
  {
    // Latest price is available in data
    std::cout << "Latest price: " << quote_latest_price.value() << std::endl;
  }
  else
  {
    // Latest price is not available in data
    std::cout << "Latest price not available" << std::endl;
  }
}
else
{
  // Failed to get data from API
  std::cerr << quote_response.second << std::endl;
}
```

Notice in the `iex::Get` call, there are some options passed:
* A collection of endpoint-specific `iex::Option`s (in this case `iex::Quote::DisplayPercentOption`)
* API Version (defaults to `STABLE`)
* DataType (defaults to `AUTHENTIC`)
    * `AUTHENTIC`: genuine data that counts towards your used credits
    * `SANDBOX`: ingenuine data that doesn't count towards your used credits (usually used for testing)
    
If you want to use default options, you can do this instead:
```c++
auto quote_response = iex::Get<kQuoteType>(iex::Symbol("tsla"));
```

##### Multiple Endpoints/Symbols

Fetching data from multiple endpoints and symbols can be done efficiently, internally performing only one HTTP GET (as long as they are using the same `Version` and `DataType`).

The following is an example single-GET call to fetch $TSLA and $AAPL's realtime quotes and company information.

```c++
// Make sure to include the Quote/Company headers
#include <iex/iex.h>  // for iex::Get()
#include <iex/api/quote.h>  // for iex::Quote
#include <iex/api/company.h>  // for iex::Company

...

// Target Symbols, Endpoints, and options 
iex::Symbol tesla_symbol("tsla");
iex::Symbol apple_symbol("aapl");
constexpr const auto kQuoteType = iex::Endpoint::Type::QUOTE;
constexpr const auto kCompanyType = iex::Endpoint::Type::COMPANY;
const auto tesla_opts =
    iex::RequestOptions{iex::Endpoint::Options{iex::Quote::DisplayPercentOption()}, {}, iex::DataType::SANDBOX};
const auto apple_opts = iex::RequestOptions{iex::Endpoint::Options{}, {}, iex::DataType::SANDBOX};

// Build request object
iex::SymbolRequests sreqs;
iex::Requests reqs = iex::Requests{{kQuoteType, tesla_opts}, {kCompanyType, apple_opts}};
sreqs.emplace(tesla_symbol, reqs);
sreqs.emplace(apple_symbol, reqs);

// Perform GET
const auto response = iex::Get(sreqs);
if (response.second.Failure())
{
  std::cout << response.second << std::endl;
}

for (const auto& symbol : {tesla_symbol, apple_symbol})
{
  const auto& symbol_response = response.first.Get(symbol);
  if (symbol_response)
  {
    const auto& quote = symbol_response->Get<kQuoteType>(tesla_opts);
    const auto& company = symbol_response->Get<kCompanyType>(apple_opts);
    if (quote && company)
    {
      const auto latest_price = quote->Get<iex::EndpointTypename<kQuoteType>::MemberType::LATEST_PRICE>();
      const auto company_name = company->Get<iex::EndpointTypename<kCompanyType>::MemberType::COMPANY_NAME>();
      if (latest_price && company_name)
      {
        std::cout << *company_name << " real-time price: " << *latest_price << std::endl;
      }
    }
  }
}
```

=======
>>>>>>> 40e68c76
### Contributing

See [contributing guidelines](.github/CONTRIBUTING.md).

<<<<<<< HEAD
### License

Copyright 2020 Antony Kellermann
=======
### Projects

##### API Goals
* Support calls to all [stock price](https://iexcloud.io/docs/api/#stock-prices) endpoints.
* Support calls to all [stock fundamental](https://iexcloud.io/docs/api/#stock-fundamentals) endpoints.
* Support calls to some [reference](https://iexcloud.io/docs/api/#reference-data) endpoints:
  * Symbols
  * OTC Symbols
  * Mutual Fund Symbols
  * Cryptocurrency Symbols
* Provide data caching:
  * Smart querying (will not make API call if relevant data is already cached)
  * Cache management
  * Cache-only querying
>>>>>>> 40e68c76

[Data provided by IEX Cloud](https://iexcloud.io)<|MERGE_RESOLUTION|>--- conflicted
+++ resolved
@@ -5,31 +5,12 @@
 `iex` is a WIP C++17 library for querying [IEX Cloud](https://iexcloud.io/), a financial data REST API.
 
 ### Install
-<<<<<<< HEAD
 
 Please note that this library is only designed to be built on Linux, and has only been tested with GCC 10.1 and Clang 10.0.
 
 #### Arch Linux
 
 An [AUR package](https://aur.archlinux.org/packages/iex-git/) is available:
-```bash
-yay -S iex-git
-```
-
-or you can use the `PKGBUILD` in this repository:
-
-=======
-Please note that this library is only designed to be built on Linux, and has only been tested with GCC 10.1 and Clang 10.0.
-
-#### Arch Linux Package
-
-Arch Linux users may install from the AUR:
->>>>>>> 40e68c76
-```bash
-git clone https://aur.archlinux.org/iex-git.git && cd iex-git
-makepkg -si
-```
-Or by using an AUR helper:
 ```bash
 yay -S iex-git
 ```
@@ -55,26 +36,18 @@
 
 ### Usage
 
-<<<<<<< HEAD
 #### Build
 
-Include any necessary headers:
+Simply include the header `iex/iex.h`:
 ```c++
 #include <iex/iex.h>
-#include <iex/api/quote.h>
 ```
 
-This library is designed to be easily linkable using CMake with `iex::iex`:
-=======
-Simply include the public header `iex/iex.h`.
-
-If you are building with CMake, you can link using `iex::iex`:
->>>>>>> 40e68c76
+You can easily link using CMake:
 ```cmake
 target_link_libraries(target_name iex::iex)
 ```
 
-<<<<<<< HEAD
 #### Initialization
 
 You must call `iex::Init` before any other threads have been created before using any `iex::Get` functions. This lack of thread-safety is not because of this library (see [here](https://curl.haxx.se/libcurl/c/curl_global_init.html)).
@@ -101,144 +74,78 @@
 
 ##### Single Endpoint/Symbol
 
-The following is an example templated call to fetch $TSLA's realtime quote, and printing out the latest price:
-
+The following is an example call to fetch $TSLA realtime quote, and printing out the latest price:
 ```c++
-// Make sure to include the Quote header
-#include <iex/iex.h>  // for iex::Get()
-#include <iex/api/quote.h>  // for iex::Quote
-
-...
-
-// Declare types
-constexpr const iex::Endpoint::Type kQuoteType = iex::Endpoint::Type::QUOTE;
-using QuoteTypename = iex::EndpointTypename<kQuoteType>;
-using QuoteMemberType = QuoteTypename::MemberType;
-
-// GET from API
-auto quote_response = iex::Get<kQuoteType>(
-    iex::Symbol("tsla"),
-    iex::RequestOptions{{QuoteTypename::DisplayPercentOption()}, iex::Version::BETA, iex::DataType::SANDBOX});
-
-if (quote_response.second.Success())
+const auto quote = iex::Get<iex::Endpoint::Type::QUOTE>(iex::Symbol("tsla");
+if (response.second.Success())
 {
-  // GET successful
-  const auto& quote_endpoint = quote_response.first;
-    
-  // Read latest price data member
-  const auto quote_latest_price = quote_endpoint->Get<QuoteMemberType::LATEST_PRICE>();
-    
-  if (quote_latest_price.has_value())
-  {
-    // Latest price is available in data
-    std::cout << "Latest price: " << quote_latest_price.value() << std::endl;
-  }
-  else
-  {
-    // Latest price is not available in data
-    std::cout << "Latest price not available" << std::endl;
-  }
-}
-else
-{
-  // Failed to get data from API
-  std::cerr << quote_response.second << std::endl;
+    auto price = quote.first->Get<iex::Quote::MemberType::LATEST_PRICE>();
+    if (price.has_value())
+      std::cout << "TSLA realtime price: $" << price.value() << std::endl;
 }
 ```
 
-Notice in the `iex::Get` call, there are some options passed:
-* A collection of endpoint-specific `iex::Option`s (in this case `iex::Quote::DisplayPercentOption`)
+##### Single Endpoint Multiple Symbol
+
+The following is an example call to fetch $TSLA, $AMD, and $MSFT realtime quotes, and printing out the latest prices:
+```c++
+auto response = iex::Get<iex::Endpoint::Type::QUOTE>(
+      iex::SymbolSet{iex::Symbol("tsla"), iex::Symbol("amd"), iex::Symbol("msft")});
+if (response.second.Success())
+{
+  for (const auto& [symbol, quote] : response.first)
+  {
+    if (quote)
+    {
+      auto price = quote->Get<iex::Quote::MemberType::LATEST_PRICE>();
+      if (price.has_value())
+        std::cout << symbol.Get() << " realtime price: $" << price.value() << std::endl;
+    }
+  }
+}
+```
+
+##### Multiple Endpoint Multiple Symbol
+
+The following is an example call to fetch $TSLA, $AMD, and $MSFT realtime quotes and company information, and printing out the latest prices and company names:
+```c++
+auto response = iex::Get<iex::Endpoint::Type::QUOTE, iex::Endpoint::Type::COMPANY>(
+      iex::SymbolSet{iex::Symbol("tsla"), iex::Symbol("amd"), iex::Symbol("msft")});if (response.second.Success())
+{
+  for (const auto& [symbol, endpoints] : response.first)
+  {
+    auto& [quote, company] = endpoints;
+    if (quote && company)
+    {
+      auto price = quote->Get<iex::Quote::MemberType::LATEST_PRICE>();
+      auto name = company->Get<iex::Company::MemberType::COMPANY_NAME>();
+      if (price.has_value() && name.has_value())
+        std::cout << name.value() << " realtime price: $" << price.value() << std::endl;
+    }
+  }
+}
+```
+
+Notice in the `iex::Get` calls, there is an optional parameter:
+* A collection of endpoint-specific `iex::Option`s
 * API Version (defaults to `STABLE`)
 * DataType (defaults to `AUTHENTIC`)
     * `AUTHENTIC`: genuine data that counts towards your used credits
     * `SANDBOX`: ingenuine data that doesn't count towards your used credits (usually used for testing)
     
-If you want to use default options, you can do this instead:
+The above examples all use default options. Below is a call to the Beta version of IEX's Sandbox API, with the Quote DisplayPercentOption:
 ```c++
-auto quote_response = iex::Get<kQuoteType>(iex::Symbol("tsla"));
+iex::Endpoint::OptionsObject options{
+      {iex::Quote::DisplayPercentOption()}, iex::Version::BETA, iex::DataType::SANDBOX};
+  auto response = iex::Get<iex::Endpoint::Type::QUOTE>(iex::Symbol("tsla"), options);
 ```
 
-##### Multiple Endpoints/Symbols
-
-Fetching data from multiple endpoints and symbols can be done efficiently, internally performing only one HTTP GET (as long as they are using the same `Version` and `DataType`).
-
-The following is an example single-GET call to fetch $TSLA and $AAPL's realtime quotes and company information.
-
-```c++
-// Make sure to include the Quote/Company headers
-#include <iex/iex.h>  // for iex::Get()
-#include <iex/api/quote.h>  // for iex::Quote
-#include <iex/api/company.h>  // for iex::Company
-
-...
-
-// Target Symbols, Endpoints, and options 
-iex::Symbol tesla_symbol("tsla");
-iex::Symbol apple_symbol("aapl");
-constexpr const auto kQuoteType = iex::Endpoint::Type::QUOTE;
-constexpr const auto kCompanyType = iex::Endpoint::Type::COMPANY;
-const auto tesla_opts =
-    iex::RequestOptions{iex::Endpoint::Options{iex::Quote::DisplayPercentOption()}, {}, iex::DataType::SANDBOX};
-const auto apple_opts = iex::RequestOptions{iex::Endpoint::Options{}, {}, iex::DataType::SANDBOX};
-
-// Build request object
-iex::SymbolRequests sreqs;
-iex::Requests reqs = iex::Requests{{kQuoteType, tesla_opts}, {kCompanyType, apple_opts}};
-sreqs.emplace(tesla_symbol, reqs);
-sreqs.emplace(apple_symbol, reqs);
-
-// Perform GET
-const auto response = iex::Get(sreqs);
-if (response.second.Failure())
-{
-  std::cout << response.second << std::endl;
-}
-
-for (const auto& symbol : {tesla_symbol, apple_symbol})
-{
-  const auto& symbol_response = response.first.Get(symbol);
-  if (symbol_response)
-  {
-    const auto& quote = symbol_response->Get<kQuoteType>(tesla_opts);
-    const auto& company = symbol_response->Get<kCompanyType>(apple_opts);
-    if (quote && company)
-    {
-      const auto latest_price = quote->Get<iex::EndpointTypename<kQuoteType>::MemberType::LATEST_PRICE>();
-      const auto company_name = company->Get<iex::EndpointTypename<kCompanyType>::MemberType::COMPANY_NAME>();
-      if (latest_price && company_name)
-      {
-        std::cout << *company_name << " real-time price: " << *latest_price << std::endl;
-      }
-    }
-  }
-}
-```
-
-=======
->>>>>>> 40e68c76
 ### Contributing
 
 See [contributing guidelines](.github/CONTRIBUTING.md).
 
-<<<<<<< HEAD
 ### License
 
 Copyright 2020 Antony Kellermann
-=======
-### Projects
-
-##### API Goals
-* Support calls to all [stock price](https://iexcloud.io/docs/api/#stock-prices) endpoints.
-* Support calls to all [stock fundamental](https://iexcloud.io/docs/api/#stock-fundamentals) endpoints.
-* Support calls to some [reference](https://iexcloud.io/docs/api/#reference-data) endpoints:
-  * Symbols
-  * OTC Symbols
-  * Mutual Fund Symbols
-  * Cryptocurrency Symbols
-* Provide data caching:
-  * Smart querying (will not make API call if relevant data is already cached)
-  * Cache management
-  * Cache-only querying
->>>>>>> 40e68c76
 
 [Data provided by IEX Cloud](https://iexcloud.io)